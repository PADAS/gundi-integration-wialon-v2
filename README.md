--- conflicted
+++ resolved
@@ -1,7 +1,3 @@
-<<<<<<< HEAD
-# gundi-integration-wialon-v2
-Gundi v2 Integration for Wialon vehicle tracking.
-=======
 # gundi-integration-action-runner
 Template repo for integration in Gundi v2.
 
@@ -406,5 +402,4 @@
 }
 """
 ```
-Notice: This can also be combined with Dynamic Schema and JSON Transformations. In that case the hex string will be parsed first, adn then the JQ filter can be applied to the extracted data.
->>>>>>> b662cdc4
+Notice: This can also be combined with Dynamic Schema and JSON Transformations. In that case the hex string will be parsed first, adn then the JQ filter can be applied to the extracted data.